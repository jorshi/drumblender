--- conflicted
+++ resolved
@@ -1,8 +1,5 @@
-<<<<<<< HEAD
+from drumblender.synths.modal import modal_synth
 from drumblender.synths.modal import ModalSynth
-=======
-from drumblender.synths.modal import modal_synth
->>>>>>> 478bf8b9
 from drumblender.synths.modal import ModalSynthFreqs
 from drumblender.synths.noise import NoiseGenerator
 from drumblender.synths.transient import idwt_functional
@@ -12,14 +9,11 @@
 
 __all__ = [
     "idwt_functional",
-    "NoiseGenerator",
+    "modal_synth",
     "ModalSynth",
     "ModalSynthFreqs",
-<<<<<<< HEAD
+    "NoiseGenerator",
     "TransientTCN",
-=======
-    "modal_synth",
->>>>>>> 478bf8b9
     "WaveletConvOLA",
     "WaveletTransform",
 ]